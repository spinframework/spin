--- conflicted
+++ resolved
@@ -235,11 +235,7 @@
         std::fs::write("spin.toml", TEST_MANIFEST).expect("write manifest");
         std::fs::write("test-source.wasm", "not actual wasm").expect("write source");
         std::fs::write("static.txt", "content").expect("write static");
-<<<<<<< HEAD
-        let app = spin_loader::local::from_file("spin.toml", &tempdir, &None, vec![])
-=======
-        let app = spin_loader::local::from_file("spin.toml", Some(&tempdir), &None)
->>>>>>> 1ccf6c81
+        let app = spin_loader::local::from_file("spin.toml", Some(&tempdir), &None, vec![])
             .await
             .expect("load app");
         (app, tempdir)
