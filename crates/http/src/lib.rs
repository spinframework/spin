--- conflicted
+++ resolved
@@ -5,6 +5,7 @@
 mod tls;
 mod wagi;
 
+use spin_manifest::{ComponentMap, HttpConfig, HttpTriggerConfiguration};
 pub use tls::TlsConfig;
 
 use crate::{
@@ -23,12 +24,7 @@
     Body, Request, Response, Server,
 };
 use spin_http::SpinHttpData;
-<<<<<<< HEAD
-use spin_manifest::{ComponentMap, HttpConfig, HttpTriggerConfiguration};
 use spin_trigger::Trigger;
-=======
-use spin_manifest::{Application, ComponentMap, HttpConfig, HttpTriggerConfiguration};
->>>>>>> 3dc01f58
 use std::{future::ready, net::SocketAddr, sync::Arc};
 use tls_listener::TlsListener;
 use tokio::net::{TcpListener, TcpStream};
@@ -58,35 +54,11 @@
     engine: Arc<ExecutionContext>,
 }
 
-<<<<<<< HEAD
 #[derive(Clone)]
 pub struct HttpTriggerExecutionConfig {
     address: String,
     tls: Option<TlsConfig>,
 }
-=======
-impl HttpTrigger {
-    /// Creates a new Spin HTTP trigger.
-    pub async fn new(
-        builder: Builder<SpinHttpData>,
-        app: Application,
-        address: String,
-        tls: Option<TlsConfig>,
-    ) -> Result<Self> {
-        let trigger_config = app
-            .info
-            .trigger
-            .as_http()
-            .ok_or_else(|| anyhow!("Application trigger is not HTTP"))?
-            .clone();
-
-        let component_triggers = app.component_triggers.try_map_values(|id, trigger| {
-            trigger
-                .as_http()
-                .cloned()
-                .ok_or_else(|| anyhow!("Expected HTTP configuration for component {}", id))
-        })?;
->>>>>>> 3dc01f58
 
 impl HttpTriggerExecutionConfig {
     pub fn new(address: String, tls: Option<TlsConfig>) -> Self {
